from pallets_sphinx_themes import ProjectLink, get_version

# Project --------------------------------------------------------------

project = "Click"
copyright = "2014 Pallets Team"
author = "Pallets Team"
<<<<<<< HEAD
release, version = get_version("Click")
=======
release, version = get_version("Click", version_length=1)
>>>>>>> ef0619e6

# General --------------------------------------------------------------

master_doc = "index"
extensions = ["sphinx.ext.autodoc", "sphinx.ext.intersphinx", "pallets_sphinx_themes"]
intersphinx_mapping = {"python": ("https://docs.python.org/3/", None)}

# HTML -----------------------------------------------------------------

html_theme = "click"
<<<<<<< HEAD
html_theme_options = {
    "index_sidebar_logo": False,
}
=======
html_theme_options = {"index_sidebar_logo": False}
>>>>>>> ef0619e6
html_context = {
    "project_links": [
        ProjectLink("Donate to Pallets", "https://palletsprojects.com/donate"),
        ProjectLink("Click Website", "https://palletsprojects.com/p/click/"),
        ProjectLink("PyPI releases", "https://pypi.org/project/Click/"),
        ProjectLink("Source Code", "https://github.com/pallets/click/"),
        ProjectLink("Issue Tracker", "https://github.com/pallets/click/issues/"),
    ]
}
html_sidebars = {
    "index": ["project.html", "versions.html", "searchbox.html"],
    "**": ["localtoc.html", "relations.html", "versions.html", "searchbox.html"],
}
singlehtml_sidebars = {"index": ["project.html", "versions.html", "localtoc.html"]}
html_static_path = ["_static"]
html_favicon = "_static/click-icon.png"
html_logo = "_static/click-logo-sidebar.png"
<<<<<<< HEAD
=======
html_title = "{} Documentation ({})".format(project, version)
>>>>>>> ef0619e6
html_show_sourcelink = False
html_domain_indices = False
html_experimental_html5_writer = True

# LaTeX ----------------------------------------------------------------

latex_documents = [
    (master_doc, "Click.tex", "Click Documentation", "Pallets Team", "manual")
<<<<<<< HEAD
]
=======
]

# theme compatibility --------------------------------------------------


def setup(app):
    from click.testing import CliRunner

    orig_invoke = CliRunner.invoke

    def invoke(self, *args, **kwargs):
        kwargs.pop("prog_name", None)
        return orig_invoke(self, *args, **kwargs)

    CliRunner.invoke = invoke
>>>>>>> ef0619e6
<|MERGE_RESOLUTION|>--- conflicted
+++ resolved
@@ -5,11 +5,7 @@
 project = "Click"
 copyright = "2014 Pallets Team"
 author = "Pallets Team"
-<<<<<<< HEAD
-release, version = get_version("Click")
-=======
 release, version = get_version("Click", version_length=1)
->>>>>>> ef0619e6
 
 # General --------------------------------------------------------------
 
@@ -20,13 +16,7 @@
 # HTML -----------------------------------------------------------------
 
 html_theme = "click"
-<<<<<<< HEAD
-html_theme_options = {
-    "index_sidebar_logo": False,
-}
-=======
 html_theme_options = {"index_sidebar_logo": False}
->>>>>>> ef0619e6
 html_context = {
     "project_links": [
         ProjectLink("Donate to Pallets", "https://palletsprojects.com/donate"),
@@ -44,10 +34,7 @@
 html_static_path = ["_static"]
 html_favicon = "_static/click-icon.png"
 html_logo = "_static/click-logo-sidebar.png"
-<<<<<<< HEAD
-=======
 html_title = "{} Documentation ({})".format(project, version)
->>>>>>> ef0619e6
 html_show_sourcelink = False
 html_domain_indices = False
 html_experimental_html5_writer = True
@@ -56,22 +43,4 @@
 
 latex_documents = [
     (master_doc, "Click.tex", "Click Documentation", "Pallets Team", "manual")
-<<<<<<< HEAD
-]
-=======
-]
-
-# theme compatibility --------------------------------------------------
-
-
-def setup(app):
-    from click.testing import CliRunner
-
-    orig_invoke = CliRunner.invoke
-
-    def invoke(self, *args, **kwargs):
-        kwargs.pop("prog_name", None)
-        return orig_invoke(self, *args, **kwargs)
-
-    CliRunner.invoke = invoke
->>>>>>> ef0619e6
+]