--- conflicted
+++ resolved
@@ -321,11 +321,7 @@
     assert result_mix.stdout == "stdout\nstderr\n"
 
     with pytest.raises(ValueError):
-<<<<<<< HEAD
-        assert result_mix.stderr
-=======
-        result_mix.stderr  # noqa B018
->>>>>>> 525c5f1f
+        assert result_mix.stderr  # noqa B018
 
     @click.command()
     def cli_empty_stderr():
