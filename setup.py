--- conflicted
+++ resolved
@@ -18,11 +18,6 @@
         "Issue tracker": "https://github.com/pallets/click/issues",
     },
     license="BSD-3-Clause",
-<<<<<<< HEAD
-    author="Armin Ronacher",
-    author_email="armin.ronacher@active-4.com",
-=======
->>>>>>> 3d1dcc28
     maintainer="Pallets",
     maintainer_email="contact@palletsprojects.com",
     description="Composable command line interface toolkit",
