--- conflicted
+++ resolved
@@ -6,7 +6,6 @@
 import contextlib
 import math
 import os
-import shlex
 import sys
 import time
 
@@ -15,10 +14,6 @@
 from ._compat import get_best_encoding
 from ._compat import isatty
 from ._compat import open_stream
-<<<<<<< HEAD
-=======
-from ._compat import range_type
->>>>>>> 1784558e
 from ._compat import strip_ansi
 from ._compat import term_len
 from ._compat import WIN
@@ -356,11 +351,7 @@
     fd, filename = tempfile.mkstemp()
     os.close(fd)
     try:
-<<<<<<< HEAD
-        if hasattr(os, "system") and os.system(f"more {shlex.quote(filename)}") == 0:
-=======
-        if hasattr(os, "system") and os.system('more "{}"'.format(filename)) == 0:
->>>>>>> 1784558e
+        if hasattr(os, "system") and os.system(f'more "{filename}"') == 0:
             return _pipepager(generator, "more", color)
         return _nullpager(stdout, generator, color)
     finally:
@@ -429,11 +420,7 @@
     with open_stream(filename, "wb")[0] as f:
         f.write(text.encode(encoding))
     try:
-<<<<<<< HEAD
-        os.system(f"{shlex.quote(cmd)} {shlex.quote(filename)}")
-=======
-        os.system('{} "{}"'.format(cmd, filename))
->>>>>>> 1784558e
+        os.system(f'{cmd} "{filename}"')
     finally:
         os.unlink(filename)
 
@@ -477,15 +464,7 @@
         else:
             environ = None
         try:
-            c = subprocess.Popen(
-<<<<<<< HEAD
-                f"{shlex.quote(editor)} {shlex.quote(filename)}",
-                env=environ,
-                shell=True,
-=======
-                '{} "{}"'.format(editor, filename), env=environ, shell=True,
->>>>>>> 1784558e
-            )
+            c = subprocess.Popen(f'{editor} "{filename}"', env=environ, shell=True)
             exit_code = c.wait()
             if exit_code != 0:
                 raise ClickException(f"{editor}: Editing failed!")
@@ -558,31 +537,21 @@
             null.close()
     elif WIN:
         if locate:
-            url = _unquote_file(url)
-<<<<<<< HEAD
-            args = f"explorer /select,{shlex.quote(url)}"
-        else:
-            args = f"start {'/WAIT' if wait else ''} \"\" {shlex.quote(url)}"
-=======
-            args = 'explorer /select,"{}"'.format(_unquote_file(url.replace('"', "")))
-        else:
-            args = 'start {} "" "{}"'.format(
-                "/WAIT" if wait else "", url.replace('"', "")
-            )
->>>>>>> 1784558e
+            url = _unquote_file(url.replace('"', ""))
+            args = f'explorer /select,"{url}"'
+        else:
+            url = url.replace('"', "")
+            wait = "/WAIT" if wait else ""
+            args = f'start {wait} "" "{url}"'
         return os.system(args)
     elif CYGWIN:
         if locate:
-            url = _unquote_file(url)
-<<<<<<< HEAD
-            args = f"cygstart {shlex.quote(os.path.dirname(url))}"
-        else:
-            args = f"cygstart {'-w' if wait else ''} {shlex.quote(url)}"
-=======
-            args = 'cygstart "{}"'.format(os.path.dirname(url).replace('"', ""))
-        else:
-            args = 'cygstart {} "{}"'.format("-w" if wait else "", url.replace('"', ""))
->>>>>>> 1784558e
+            url = os.path.dirname(_unquote_file(url).replace('"', ""))
+            args = f'cygstart "{url}"'
+        else:
+            url = url.replace('"', "")
+            wait = "-w" if wait else ""
+            args = f'cygstart {wait} "{url}"'
         return os.system(args)
 
     try:
