name: Tests
on:
  push:
    branches:
      - main
      - '*.x'
    paths-ignore:
      - 'docs/**'
      - '*.md'
      - '*.rst'
  pull_request:
    paths-ignore:
      - 'docs/**'
      - '*.md'
      - '*.rst'
jobs:
  tests:
    name: ${{ matrix.name || matrix.python }}
    runs-on: ${{ matrix.os || 'ubuntu-latest' }}
    strategy:
      fail-fast: false
      matrix:
        include:
<<<<<<< HEAD
          - {name: Linux, python: '3.12', os: ubuntu-latest, tox: py312}
          - {name: Windows, python: '3.12', os: windows-latest, tox: py312}
          - {name: Mac, python: '3.12', os: macos-latest, tox: py312}
          - {name: '3.11', python: '3.11', os: ubuntu-latest, tox: py311}
          - {name: '3.10', python: '3.10', os: ubuntu-latest, tox: py310}
          - {name: '3.9', python: '3.9', os: ubuntu-latest, tox: py39}
          - {name: '3.8', python: '3.8', os: ubuntu-latest, tox: py38}
          - {name: 'PyPy', python: 'pypy-3.10', os: ubuntu-latest, tox: pypy310}
          - {name: Typing, python: '3.12', os: ubuntu-latest, tox: typing}
    steps:
      - uses: actions/checkout@b4ffde65f46336ab88eb53be808477a3936bae11 # v4.1.1
      - uses: actions/setup-python@0a5c61591373683505ea898e09a3ea4f39ef2b9c # v5.0.0
        with:
          python-version: ${{ matrix.python }}
          cache: pip
          cache-dependency-path: requirements/*.txt
      - name: update pip
        run: |
          pip install -U wheel
          pip install -U setuptools
          python -m pip install -U pip
=======
          - {python: '3.12'}
          - {name: Windows, python: '3.12', os: windows-latest}
          - {name: Mac, python: '3.12', os: macos-latest}
          - {python: '3.11'}
          - {python: '3.10'}
          - {python: '3.9'}
          - {python: '3.8'}
          - {python: '3.7'}
          - {name: PyPy, python: 'pypy-3.10', tox: pypy310}
          - {name: Minimum Versions, python: '3.12', tox: py-min}
          - {name: Development Versions, python: '3.8', tox: py-dev}
    steps:
      - uses: actions/checkout@9bb56186c3b09b4f86b1c65136769dd318469633 # v4.1.2
      - uses: actions/setup-python@82c7e631bb3cdc910f68e0081d67478d79c6982d # v5.1.0
        with:
          python-version: ${{ matrix.python }}
          allow-prereleases: true
          cache: pip
          cache-dependency-path: requirements*/*.txt
      - run: pip install tox
      - run: tox run -e ${{ matrix.tox || format('py{0}', matrix.python) }}
  typing:
    runs-on: ubuntu-latest
    steps:
      - uses: actions/checkout@9bb56186c3b09b4f86b1c65136769dd318469633 # v4.1.2
      - uses: actions/setup-python@82c7e631bb3cdc910f68e0081d67478d79c6982d # v5.1.0
        with:
          python-version: '3.x'
          cache: pip
          cache-dependency-path: requirements*/*.txt
>>>>>>> 525c5f1f
      - name: cache mypy
        uses: actions/cache@0c45773b623bea8c8e75f6c82b208c3cf94ea4f9 # v4.0.2
        with:
          path: ./.mypy_cache
          key: mypy|${{ hashFiles('pyproject.toml') }}
      - run: pip install tox
      - run: tox run -e typing<|MERGE_RESOLUTION|>--- conflicted
+++ resolved
@@ -21,29 +21,6 @@
       fail-fast: false
       matrix:
         include:
-<<<<<<< HEAD
-          - {name: Linux, python: '3.12', os: ubuntu-latest, tox: py312}
-          - {name: Windows, python: '3.12', os: windows-latest, tox: py312}
-          - {name: Mac, python: '3.12', os: macos-latest, tox: py312}
-          - {name: '3.11', python: '3.11', os: ubuntu-latest, tox: py311}
-          - {name: '3.10', python: '3.10', os: ubuntu-latest, tox: py310}
-          - {name: '3.9', python: '3.9', os: ubuntu-latest, tox: py39}
-          - {name: '3.8', python: '3.8', os: ubuntu-latest, tox: py38}
-          - {name: 'PyPy', python: 'pypy-3.10', os: ubuntu-latest, tox: pypy310}
-          - {name: Typing, python: '3.12', os: ubuntu-latest, tox: typing}
-    steps:
-      - uses: actions/checkout@b4ffde65f46336ab88eb53be808477a3936bae11 # v4.1.1
-      - uses: actions/setup-python@0a5c61591373683505ea898e09a3ea4f39ef2b9c # v5.0.0
-        with:
-          python-version: ${{ matrix.python }}
-          cache: pip
-          cache-dependency-path: requirements/*.txt
-      - name: update pip
-        run: |
-          pip install -U wheel
-          pip install -U setuptools
-          python -m pip install -U pip
-=======
           - {python: '3.12'}
           - {name: Windows, python: '3.12', os: windows-latest}
           - {name: Mac, python: '3.12', os: macos-latest}
@@ -74,7 +51,6 @@
           python-version: '3.x'
           cache: pip
           cache-dependency-path: requirements*/*.txt
->>>>>>> 525c5f1f
       - name: cache mypy
         uses: actions/cache@0c45773b623bea8c8e75f6c82b208c3cf94ea4f9 # v4.0.2
         with:
