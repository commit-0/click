--- conflicted
+++ resolved
@@ -4,34 +4,13 @@
 #
 #    pip-compile typing.in
 #
-<<<<<<< HEAD
-iniconfig==2.0.0
-    # via pytest
-=======
->>>>>>> aca1a0ce
 mypy==1.11.1
     # via -r typing.in
 mypy-extensions==1.0.0
     # via mypy
 nodeenv==1.9.1
     # via pyright
-<<<<<<< HEAD
-packaging==24.0
-    # via pytest
-pluggy==1.5.0
-    # via pytest
-pyright==1.1.374
-    # via -r typing.in
-pytest==8.3.2
-    # via -r typing.in
-typing-extensions==4.11.0
-    # via mypy
-
-# The following packages are considered to be unsafe in a requirements file:
-# setuptools
-=======
 pyright==1.1.377
     # via -r typing.in
 typing-extensions==4.12.2
-    # via mypy
->>>>>>> aca1a0ce
+    # via mypy