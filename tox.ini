[tox]
envlist =
    py3{12,11,10,9,8}
    pypy310
    style
    typing
    docs
skip_missing_interpreters = true

[testenv]
package = wheel
wheel_build_env = .pkg
constrain_package_deps = true
use_frozen_constraints = true
deps = -r requirements/tests.txt
commands = pytest -v --tb=short --basetemp={envtmpdir} {posargs}

[testenv:style]
deps = pre-commit
skip_install = true
commands = pre-commit run --all-files

[testenv:typing]
deps = -r requirements/typing.txt
commands =
    mypy
    pyright tests/typing
    pyright --verifytypes click --ignoreexternal

[testenv:docs]
deps = -r requirements/docs.txt
<<<<<<< HEAD
commands = sphinx-build -W -b html -d {envtmpdir}/doctrees docs {envtmpdir}/html
=======
commands = sphinx-build -E -W -b dirhtml docs docs/_build/dirhtml
>>>>>>> 525c5f1f

[testenv:update-requirements]
deps =
    pip-tools
    pre-commit
skip_install = true
change_dir = requirements
commands =
    pre-commit autoupdate -j4
    pip-compile -U build.in
    pip-compile -U docs.in
    pip-compile -U tests.in
    pip-compile -U typing.in
    pip-compile -U dev.in<|MERGE_RESOLUTION|>--- conflicted
+++ resolved
@@ -29,11 +29,7 @@
 
 [testenv:docs]
 deps = -r requirements/docs.txt
-<<<<<<< HEAD
-commands = sphinx-build -W -b html -d {envtmpdir}/doctrees docs {envtmpdir}/html
-=======
 commands = sphinx-build -E -W -b dirhtml docs docs/_build/dirhtml
->>>>>>> 525c5f1f
 
 [testenv:update-requirements]
 deps =
