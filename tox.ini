[tox]
envlist =
<<<<<<< HEAD
    py3{12,11,10,9,8}
=======
    py3{13,12,11,10,9,8,7}
>>>>>>> b54eb6e6
    pypy310
    style
    typing
    docs
skip_missing_interpreters = true

[testenv]
package = wheel
wheel_build_env = .pkg
constrain_package_deps = true
use_frozen_constraints = true
deps = -r requirements/tests.txt
commands = pytest -v --tb=short --basetemp={envtmpdir} {posargs}

[testenv:style]
deps = pre-commit
skip_install = true
commands = pre-commit run --all-files

[testenv:typing]
deps = -r requirements/typing.txt
commands =
    mypy
    pyright tests/typing
    pyright --verifytypes click --ignoreexternal

[testenv:docs]
deps = -r requirements/docs.txt
commands = sphinx-build -E -W -b dirhtml docs docs/_build/dirhtml

[testenv:update-requirements]
deps =
    pip-tools
    pre-commit
skip_install = true
change_dir = requirements
commands =
    pre-commit autoupdate -j4
    pip-compile -U build.in
    pip-compile -U docs.in
    pip-compile -U tests.in
    pip-compile -U typing.in
    pip-compile -U dev.in<|MERGE_RESOLUTION|>--- conflicted
+++ resolved
@@ -1,10 +1,6 @@
 [tox]
 envlist =
-<<<<<<< HEAD
-    py3{12,11,10,9,8}
-=======
-    py3{13,12,11,10,9,8,7}
->>>>>>> b54eb6e6
+    py3{13,12,11,10,9,8}
     pypy310
     style
     typing
